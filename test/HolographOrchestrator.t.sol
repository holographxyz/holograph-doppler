// SPDX-License-Identifier: UNLICENSED
pragma solidity ^0.8.24;

import "forge-std/Test.sol";
import "forge-std/console.sol";
import {HolographOrchestrator} from "src/HolographOrchestrator.sol";
import {ITokenFactory} from "src/interfaces/ITokenFactory.sol";
import {IPoolInitializer} from "src/interfaces/IPoolInitializer.sol";
import {ILiquidityMigrator} from "src/interfaces/ILiquidityMigrator.sol";
import {IGovernanceFactory} from "src/interfaces/IGovernanceFactory.sol";
<<<<<<< HEAD
import {Hooks} from "@v4-core/libraries/Hooks.sol";
import {PoolManager} from "@v4-core/PoolManager.sol";
import {ITokenFactory} from "src/interfaces/ITokenFactory.sol";
import {UniswapV4Initializer} from "doppler/src/UniswapV4Initializer.sol";
import {DERC20} from "doppler/src/DERC20.sol";
import {Doppler} from "doppler/src/Doppler.sol";
import {Airlock} from "doppler/src/Airlock.sol";
import {UniswapV4Initializer} from "doppler/src/UniswapV4Initializer.sol";

import {Airlock as DopplerAirlock, CreateParams} from "lib/doppler/src/Airlock.sol";

=======
import {TickMath} from "lib/doppler/lib/v4-core/src/libraries/TickMath.sol";
import {Hooks as HooksLib} from "lib/doppler/lib/v4-core/src/libraries/Hooks.sol";
import {LPFeeLibrary} from "lib/doppler/lib/v4-core/src/libraries/LPFeeLibrary.sol";
import {IHooks} from "lib/doppler/lib/v4-core/src/interfaces/IHooks.sol";

import {Airlock as DopplerAirlock, CreateParams} from "lib/doppler/src/Airlock.sol";

import "doppler/test/shared/AirlockMiner.sol";

// --- added PoolManagerStub ---

contract PoolManagerStub {
    /*
     * A minimal stub that accepts any call and returns without reverting.
     * This is enough for our test because UniswapV4Initializer only needs the
     * call to `initialize` to succeed – it ignores the return data.
     */
    fallback() external payable {}
}

// --- stub DopplerDeployer to bypass Hook validation ---
contract DopplerHookStub {
    fallback() external payable {}
}

contract DopplerDeployerStub {
    function deploy(uint256 /*numTokensToSell*/, bytes32 /*salt*/, bytes calldata /*data*/) external returns (address) {
        return address(new DopplerHookStub());
    }
}

>>>>>>> b2de5344
library DopplerAddrBook {
    struct DopplerAddrs {
        address airlock;
        address tokenFactory;
        address governanceFactory;
        address v4Initializer;
        address migrator;
        address poolManager;
        address dopplerDeployer;
    }

    function get() internal pure returns (DopplerAddrs memory) {
        return
            // DopplerAddrs({
            //     airlock: 0x0d2f38d807bfAd5C18e430516e10ab560D300caF,
            //     tokenFactory: 0x4B0EC16Eb40318Ca5A4346f20F04A2285C19675B,
            //     governanceFactory: 0x65dE470Da664A5be139A5D812bE5FDa0d76CC951,
            //     v4Initializer: 0xA36715dA46Ddf4A769f3290f49AF58bF8132ED8E,
            //     migrator: 0xC541FBddfEEf798E50d257495D08efe00329109A,
            //     poolManager: 0x05E73354cFDd6745C338b50BcFDfA3Aa6fA03408
            // });
            DopplerAddrs({
                poolManager: 0x05E73354cFDd6745C338b50BcFDfA3Aa6fA03408,
                airlock: 0x881c18352182E1C918DBfc54539e744Dc90274a8,
                tokenFactory: 0xBdd732390Dbb0E8D755D1002211E967EF8b8B326,
                dopplerDeployer: 0x3BEF7AE36503228891081e357bDB49B8F7627A4f,
                governanceFactory: 0x61e307223Cb5444B72Ea42992Da88B895589d0F3,
                v4Initializer: 0x20a7DB1f189B5592F756Bf41AD1E7165bD62963C,
                migrator: 0xBD1B28D7E61733A8983d924c704B1A09d897a870
            });
    }
}

/// @dev minimal stub for LayerZero
contract LZEndpointStub {
    event MessageSent(uint32 dstEid, bytes payload);

    function send(uint32 dstEid, bytes calldata payload, bytes calldata) external payable {
        emit MessageSent(dstEid, payload);
    }
}

/// @dev simple FeeRouter that just sums amounts
contract FeeRouterMock {
    uint256 public total;
    event FeeReceived(uint256 amount);

    function routeFeeETH() external payable {
        total += msg.value;
        emit FeeReceived(msg.value);
    }
}

contract V4InitializerStub {
    event Create(address poolOrHook, address asset, address numeraire);
    function deployer() external view returns (address) {
        return address(this);
    }
    function initialize(
        address asset,
        address numeraire,
        uint256 /*numTokensToSell*/,
        bytes32 /*salt*/,
        bytes calldata /*data*/
    ) external returns (address poolOrHook) {
        // deploy a minimal hook stub
        poolOrHook = address(new DopplerHookStub());
        emit Create(poolOrHook, asset, numeraire);
    }
    function exitLiquidity(address) external returns (uint160, address, uint128, uint128, address, uint128, uint128) {
        return (0, address(0), 0, 0, address(0), 0, 0);
    }
}

contract OrchestratorLaunchTest is Test {
    // ── constants ─────────────────────────────────────────────────────────
    uint256 private constant LAUNCH_FEE = 0.1 ether;
    uint256 private constant DEFAULT_NUM_TOKENS_TO_SELL = 100_000e18;
    uint256 private constant DEFAULT_MINIMUM_PROCEEDS = 100e18;
    uint256 private constant DEFAULT_MAXIMUM_PROCEEDS = 10_000e18;
    uint256 private constant DEFAULT_EPOCH_LENGTH = 400 seconds;
    int24 private constant DEFAULT_GAMMA = 800;
    int24 private constant DEFAULT_START_TICK = 6_000;
    int24 private constant DEFAULT_END_TICK = 60_000;
    uint24 private constant DEFAULT_FEE = 3000;
    int24 private constant DEFAULT_TICK_SPACING = 8;

    DopplerAddrBook.DopplerAddrs private doppler;
    HolographOrchestrator private orchestrator;
    FeeRouterMock private feeRouter;
    LZEndpointStub private lzEndpoint;
    address private creator = address(0xCAFE);

    function setUp() public {
        doppler = DopplerAddrBook.get();
        vm.createSelectFork(vm.rpcUrl("baseSepolia"));

        lzEndpoint = new LZEndpointStub();
        feeRouter = new FeeRouterMock();
        orchestrator = new HolographOrchestrator(address(lzEndpoint), doppler.airlock, address(feeRouter));
        orchestrator.setLaunchFee(LAUNCH_FEE);
        vm.deal(creator, 1 ether);

        // patch initializer itself to stub implementation eliminating internal PoolManager logic
        V4InitializerStub initStub = new V4InitializerStub();
        vm.etch(doppler.v4Initializer, address(initStub).code);
    }

    function test_tokenLaunch_endToEnd() public {
        // 1) tokenFactory data
        bytes memory tokenFactoryData = abi.encode(
            "Test Token",
            "TEST",
            0,
            0,
            new address[](0),
            new uint256[](0),
            "TOKEN_URI"
        );

        // 2) governanceFactory data
        bytes memory governanceData = abi.encode("DAO", 7200, 50_400, 0);

        // 12-field blob expected by UniswapV4Initializer & DopplerDeployer
        bytes memory poolInitializerData = abi.encode(
            DEFAULT_MINIMUM_PROCEEDS,
            DEFAULT_MAXIMUM_PROCEEDS,
            block.timestamp,
            block.timestamp + 3 days,
            DEFAULT_START_TICK,
            DEFAULT_END_TICK,
            DEFAULT_EPOCH_LENGTH,
            DEFAULT_GAMMA,
            false, // isToken0
            8, // numPDSlugs
            3000,
            8
        );

        uint256 initialSupply = 1e23;
        uint256 numTokensToSell = 1e23;

        MineV4Params memory params = MineV4Params({
            airlock: doppler.airlock,
            poolManager: doppler.poolManager,
            initialSupply: initialSupply,
            numTokensToSell: numTokensToSell,
            numeraire: address(0),
            tokenFactory: ITokenFactory(doppler.tokenFactory),
            tokenFactoryData: tokenFactoryData,
            poolInitializer: UniswapV4Initializer(doppler.v4Initializer),
            poolInitializerData: poolInitializerData
        });
<<<<<<< HEAD
        (bytes32 salt, address hook, address asset) = mineV4(params);
=======

        (bytes32 salt, address hook, address asset, bytes memory minedPoolInitData) = mineV4Silent(params);
        poolInitializerData = minedPoolInitData; // use the exact blob that matches the mined salt
>>>>>>> b2de5344
        console.log("hook: ", hook);
        console.log("asset: ", asset);
        console.log("salt: ");
        console.logBytes32(salt);

        // 4) assemble CreateParams
        CreateParams memory createParams = CreateParams({
            initialSupply: DEFAULT_NUM_TOKENS_TO_SELL,
            numTokensToSell: DEFAULT_NUM_TOKENS_TO_SELL,
            numeraire: address(0),
            tokenFactory: ITokenFactory(doppler.tokenFactory),
            tokenFactoryData: tokenFactoryData,
            governanceFactory: IGovernanceFactory(doppler.governanceFactory),
            governanceFactoryData: governanceData,
            poolInitializer: IPoolInitializer(doppler.v4Initializer),
            poolInitializerData: poolInitializerData,
            liquidityMigrator: ILiquidityMigrator(doppler.migrator),
            liquidityMigratorData: "",
            integrator: address(0),
            salt: salt
        });

        // DopplerAirlock airlock = DopplerAirlock(payable(doppler.airlock));

        // airlock.create(createParams);

        // 5) low-level call to see revert reason
        bytes memory callData = abi.encodeWithSelector(orchestrator.createToken.selector, createParams);
        vm.prank(creator);
        (bool ok, bytes memory returndata) = address(orchestrator).call{value: LAUNCH_FEE}(callData);

        console.log("createToken success? ", ok);
        console.logBytes(returndata);

        assertTrue(ok, "createToken reverted; see console above for selector/data");
    }

    function mineV4Silent(
        MineV4Params memory params
    ) public view returns (bytes32 salt, address hook, address asset, bytes memory poolInitData) {
        for (uint256 i = 0; i < 1_000_000; ++i) {
            (salt, hook, asset) = mineV4(params);
            if (HooksLib.isValidHookAddress(IHooks(hook), LPFeeLibrary.DYNAMIC_FEE_FLAG)) {
                return (salt, hook, asset, params.poolInitializerData);
            }
            // tweak one field (startingTime) to change the init-code hash while keeping length constant
            (
                uint256 minP,
                uint256 maxP,
                uint256 startT,
                uint256 endT,
                int24 startTick,
                int24 endTick,
                uint256 epochLen,
                int24 g,
                bool isTok0,
                uint256 numSlugs,
                uint24 lpFee,
                int24 tSpacing
            ) = abi.decode(
                    params.poolInitializerData,
                    (uint256, uint256, uint256, uint256, int24, int24, uint256, int24, bool, uint256, uint24, int24)
                );
            params.poolInitializerData = abi.encode(
                minP,
                maxP,
                startT + 1,
                endT + 1,
                startTick,
                endTick,
                epochLen,
                g,
                isTok0,
                numSlugs,
                lpFee,
                tSpacing
            );
        }
        revert("could-not-find-valid-salt");
    }
}

// mask to slice out the bottom 14 bit of the address
uint160 constant FLAG_MASK = 0x3FFF;

// Maximum number of iterations to find a salt, avoid infinite loops
uint256 constant MAX_LOOP = 100_000;

uint160 constant flags = uint160(
    Hooks.BEFORE_INITIALIZE_FLAG |
        Hooks.AFTER_INITIALIZE_FLAG |
        Hooks.BEFORE_ADD_LIQUIDITY_FLAG |
        Hooks.BEFORE_SWAP_FLAG |
        Hooks.AFTER_SWAP_FLAG |
        Hooks.BEFORE_DONATE_FLAG
);

struct MineV4Params {
    address airlock;
    address poolManager;
    uint256 initialSupply;
    uint256 numTokensToSell;
    address numeraire;
    ITokenFactory tokenFactory;
    bytes tokenFactoryData;
    UniswapV4Initializer poolInitializer;
    bytes poolInitializerData;
}

function mineV4(MineV4Params memory params) view returns (bytes32, address, address) {
    (
        uint256 minimumProceeds,
        uint256 maximumProceeds,
        uint256 startingTime,
        uint256 endingTime,
        int24 startingTick,
        int24 endingTick,
        uint256 epochLength,
        int24 gamma,
        bool isToken0,
        uint256 numPDSlugs,
        uint24 lpFee,
        int24 tickSpacing
    ) = abi.decode(
            params.poolInitializerData,
            (uint256, uint256, uint256, uint256, int24, int24, uint256, int24, bool, uint256, uint24, int24)
        );

    bytes32 dopplerInitHash = keccak256(
        abi.encodePacked(
            type(Doppler).creationCode,
            abi.encode(
                params.poolManager,
                params.numTokensToSell,
                minimumProceeds,
                maximumProceeds,
                startingTime,
                endingTime,
                startingTick,
                endingTick,
                epochLength,
                gamma,
                isToken0,
                numPDSlugs,
                params.poolInitializer,
                lpFee
            )
        )
    );

    (
        string memory name,
        string memory symbol,
        uint256 yearlyMintCap,
        uint256 vestingDuration,
        address[] memory recipients,
        uint256[] memory amounts,
        string memory tokenURI
    ) = abi.decode(params.tokenFactoryData, (string, string, uint256, uint256, address[], uint256[], string));

    bytes32 tokenInitHash = keccak256(
        abi.encodePacked(
            type(DERC20).creationCode,
            abi.encode(
                name,
                symbol,
                params.initialSupply,
                params.airlock,
                params.airlock,
                yearlyMintCap,
                vestingDuration,
                recipients,
                amounts,
                tokenURI
            )
        )
    );

    console.log("deployer: ", address(params.poolInitializer.deployer()));

    for (uint256 salt; salt < 200_000; ++salt) {
        address hook = computeCreate2Address(
            bytes32(salt),
            dopplerInitHash,
            address(params.poolInitializer.deployer())
        );
        address asset = computeCreate2Address(bytes32(salt), tokenInitHash, address(params.tokenFactory));

        if (
            uint160(hook) & FLAG_MASK == flags &&
            hook.code.length == 0 &&
            ((isToken0 && asset < params.numeraire) || (!isToken0 && asset > params.numeraire))
        ) {
            console.log("Found salt: %s", salt);
            return (bytes32(salt), hook, asset);
        }
    }

    revert("AirlockMiner: could not find salt");
}

function computeCreate2Address(bytes32 salt, bytes32 initCodeHash, address deployer) pure returns (address) {
    return address(uint160(uint256(keccak256(abi.encodePacked(bytes1(0xff), deployer, salt, initCodeHash)))));
}<|MERGE_RESOLUTION|>--- conflicted
+++ resolved
@@ -8,29 +8,16 @@
 import {IPoolInitializer} from "src/interfaces/IPoolInitializer.sol";
 import {ILiquidityMigrator} from "src/interfaces/ILiquidityMigrator.sol";
 import {IGovernanceFactory} from "src/interfaces/IGovernanceFactory.sol";
-<<<<<<< HEAD
-import {Hooks} from "@v4-core/libraries/Hooks.sol";
-import {PoolManager} from "@v4-core/PoolManager.sol";
-import {ITokenFactory} from "src/interfaces/ITokenFactory.sol";
-import {UniswapV4Initializer} from "doppler/src/UniswapV4Initializer.sol";
-import {DERC20} from "doppler/src/DERC20.sol";
-import {Doppler} from "doppler/src/Doppler.sol";
-import {Airlock} from "doppler/src/Airlock.sol";
-import {UniswapV4Initializer} from "doppler/src/UniswapV4Initializer.sol";
-
-import {Airlock as DopplerAirlock, CreateParams} from "lib/doppler/src/Airlock.sol";
-
-=======
+import {CreateParams} from "lib/doppler/src/Airlock.sol";
+
+// Import additional v4-core dependencies not included in AirlockMiner.sol
 import {TickMath} from "lib/doppler/lib/v4-core/src/libraries/TickMath.sol";
 import {Hooks as HooksLib} from "lib/doppler/lib/v4-core/src/libraries/Hooks.sol";
 import {LPFeeLibrary} from "lib/doppler/lib/v4-core/src/libraries/LPFeeLibrary.sol";
 import {IHooks} from "lib/doppler/lib/v4-core/src/interfaces/IHooks.sol";
 
-import {Airlock as DopplerAirlock, CreateParams} from "lib/doppler/src/Airlock.sol";
-
-import "doppler/test/shared/AirlockMiner.sol";
-
-// --- added PoolManagerStub ---
+// Import AirlockMiner which includes Hooks, PoolManager, DERC20, Doppler, Airlock, and UniswapV4Initializer
+import "lib/doppler/test/shared/AirlockMiner.sol";
 
 contract PoolManagerStub {
     /*
@@ -52,7 +39,6 @@
     }
 }
 
->>>>>>> b2de5344
 library DopplerAddrBook {
     struct DopplerAddrs {
         address airlock;
@@ -206,13 +192,9 @@
             poolInitializer: UniswapV4Initializer(doppler.v4Initializer),
             poolInitializerData: poolInitializerData
         });
-<<<<<<< HEAD
-        (bytes32 salt, address hook, address asset) = mineV4(params);
-=======
 
         (bytes32 salt, address hook, address asset, bytes memory minedPoolInitData) = mineV4Silent(params);
         poolInitializerData = minedPoolInitData; // use the exact blob that matches the mined salt
->>>>>>> b2de5344
         console.log("hook: ", hook);
         console.log("asset: ", asset);
         console.log("salt: ");
@@ -293,127 +275,4 @@
         }
         revert("could-not-find-valid-salt");
     }
-}
-
-// mask to slice out the bottom 14 bit of the address
-uint160 constant FLAG_MASK = 0x3FFF;
-
-// Maximum number of iterations to find a salt, avoid infinite loops
-uint256 constant MAX_LOOP = 100_000;
-
-uint160 constant flags = uint160(
-    Hooks.BEFORE_INITIALIZE_FLAG |
-        Hooks.AFTER_INITIALIZE_FLAG |
-        Hooks.BEFORE_ADD_LIQUIDITY_FLAG |
-        Hooks.BEFORE_SWAP_FLAG |
-        Hooks.AFTER_SWAP_FLAG |
-        Hooks.BEFORE_DONATE_FLAG
-);
-
-struct MineV4Params {
-    address airlock;
-    address poolManager;
-    uint256 initialSupply;
-    uint256 numTokensToSell;
-    address numeraire;
-    ITokenFactory tokenFactory;
-    bytes tokenFactoryData;
-    UniswapV4Initializer poolInitializer;
-    bytes poolInitializerData;
-}
-
-function mineV4(MineV4Params memory params) view returns (bytes32, address, address) {
-    (
-        uint256 minimumProceeds,
-        uint256 maximumProceeds,
-        uint256 startingTime,
-        uint256 endingTime,
-        int24 startingTick,
-        int24 endingTick,
-        uint256 epochLength,
-        int24 gamma,
-        bool isToken0,
-        uint256 numPDSlugs,
-        uint24 lpFee,
-        int24 tickSpacing
-    ) = abi.decode(
-            params.poolInitializerData,
-            (uint256, uint256, uint256, uint256, int24, int24, uint256, int24, bool, uint256, uint24, int24)
-        );
-
-    bytes32 dopplerInitHash = keccak256(
-        abi.encodePacked(
-            type(Doppler).creationCode,
-            abi.encode(
-                params.poolManager,
-                params.numTokensToSell,
-                minimumProceeds,
-                maximumProceeds,
-                startingTime,
-                endingTime,
-                startingTick,
-                endingTick,
-                epochLength,
-                gamma,
-                isToken0,
-                numPDSlugs,
-                params.poolInitializer,
-                lpFee
-            )
-        )
-    );
-
-    (
-        string memory name,
-        string memory symbol,
-        uint256 yearlyMintCap,
-        uint256 vestingDuration,
-        address[] memory recipients,
-        uint256[] memory amounts,
-        string memory tokenURI
-    ) = abi.decode(params.tokenFactoryData, (string, string, uint256, uint256, address[], uint256[], string));
-
-    bytes32 tokenInitHash = keccak256(
-        abi.encodePacked(
-            type(DERC20).creationCode,
-            abi.encode(
-                name,
-                symbol,
-                params.initialSupply,
-                params.airlock,
-                params.airlock,
-                yearlyMintCap,
-                vestingDuration,
-                recipients,
-                amounts,
-                tokenURI
-            )
-        )
-    );
-
-    console.log("deployer: ", address(params.poolInitializer.deployer()));
-
-    for (uint256 salt; salt < 200_000; ++salt) {
-        address hook = computeCreate2Address(
-            bytes32(salt),
-            dopplerInitHash,
-            address(params.poolInitializer.deployer())
-        );
-        address asset = computeCreate2Address(bytes32(salt), tokenInitHash, address(params.tokenFactory));
-
-        if (
-            uint160(hook) & FLAG_MASK == flags &&
-            hook.code.length == 0 &&
-            ((isToken0 && asset < params.numeraire) || (!isToken0 && asset > params.numeraire))
-        ) {
-            console.log("Found salt: %s", salt);
-            return (bytes32(salt), hook, asset);
-        }
-    }
-
-    revert("AirlockMiner: could not find salt");
-}
-
-function computeCreate2Address(bytes32 salt, bytes32 initCodeHash, address deployer) pure returns (address) {
-    return address(uint160(uint256(keccak256(abi.encodePacked(bytes1(0xff), deployer, salt, initCodeHash)))));
 }